--- conflicted
+++ resolved
@@ -1,548 +1,537 @@
-"""
-This script is using code from the following sources:
-- YOLOv5 🚀 by Ultralytics, AGPL-3.0 license, https://github.com/ultralytics/yolov5
-- StrongSORT MOT, https://github.com/dyhBUPT/StrongSORT, https://pypi.org/project/strongsort/
-- Youtube Tutorial "Simple YOLOv8 Object Detection & Tracking with StrongSORT & ByteTrack" by Nicolai Nielsen, https://www.youtube.com/watch?v=oDALtKbprHg
-- https://github.com/zenjieli/Yolov5StrongSORT/blob/master/track.py, original: https://github.com/mikel-brostrom/yolo_tracking/commit/9fec03ddba453959f03ab59bffc36669ae2e932a
-"""
-
-# region Setup
-
-# System
-import os
-import platform
-import sys
-from pathlib import Path
-import itertools
-import time
-
-FILE = Path(__file__).resolve()
-ROOT = FILE.parents[0]  # YOLOv5 root directory
-
-sys.path.append(str(ROOT) + '/yolov5')
-
-if str(ROOT) not in sys.path:
-    sys.path.append(str(ROOT))  # add ROOT to PATH
-ROOT = Path(os.path.relpath(ROOT, Path.cwd()))  # relative
-
-# Object tracking
-import torch
-from yolov5.models.common import DetectMultiBackend
-from yolov5.utils.dataloaders import IMG_FORMATS, VID_FORMATS, LoadImages, LoadScreenshots, LoadStreams
-from yolov5.utils.general import (LOGGER, Profile, check_file, check_img_size, check_imshow, check_requirements, colorstr, cv2,
-                           increment_path, non_max_suppression, print_args, scale_boxes, strip_optimizer, xyxy2xywh)
-from yolov5.utils.plots import Annotator, colors, save_one_box
-from yolov5.utils.torch_utils import select_device, smart_inference_mode
-from strongsort import StrongSORT
-from deep_sort_realtime.deepsort_tracker import DeepSort
-
-# Utility
-import keyboard
-from playsound import playsound
-import threading
-
-<<<<<<< HEAD
-# Set relative path
-FILE = Path(__file__).resolve()
-ROOT = FILE.parents[0]  # YOLOv5 root directory
-if str(ROOT) not in sys.path:
-    sys.path.append(str(ROOT))  # add ROOT to PATH
-ROOT = Path(os.path.relpath(ROOT, Path.cwd()))  # relative
-
-# COCO labels dictionary
-=======
-# Yolov5 objects and their IDs
->>>>>>> 24ab8b46
-obj_name_dict = {
-0: "person",
-1: "bicycle",
-2: "car",
-3: "motorcycle",
-4: "airplane",
-5: "bus",
-6: "train",
-7: "truck",
-8: "boat",
-9: "traffic light",
-10: "fire hydrant",
-11: "stop sign",
-12: "parking meter",
-13: "bench",
-14: "bird",
-15: "cat",
-16: "dog",
-17: "horse",
-18: "sheep",
-19: "cow",
-20: "elephant",
-21: "bear",
-22: "zebra",
-23: "giraffe",
-24: "backpack",
-25: "umbrella",
-26: "handbag",
-27: "tie",
-28: "suitcase",
-29: "frisbee",
-30: "skis",
-31: "snowboard",
-32: "sports ball",
-33: "kite",
-34: "baseball bat",
-35: "baseball glove",
-36: "skateboard",
-37: "surfboard",
-38: "tennis racket",
-39: "bottle",
-40: "wine glass",
-41: "cup",
-42: "fork",
-43: "knife",
-44: "spoon",
-45: "bowl",
-46: "banana",
-47: "apple",
-48: "sandwich",
-49: "orange",
-50: "broccoli",
-51: "carrot",
-52: "hot dog",
-53: "pizza",
-54: "donut",
-55: "cake",
-56: "chair",
-57: "couch",
-58: "potted plant",
-59: "bed",
-60: "dining table",
-61: "toilet",
-62: "tv",
-63: "laptop",
-64: "mouse",
-65: "remote",
-66: "keyboard",
-67: "cell phone",
-68: "microwave",
-69: "oven",
-70: "toaster",
-71: "sink",
-72: "refrigerator",
-73: "book",
-74: "clock",
-75: "vase",
-76: "scissors",
-77: "teddy bear",
-78: "hair drier",
-79: "toothbrush"
-}
-
-# endregion
-
-# region Helpers
-
-def load_tracker(model_type, weights, device):
-    if model_type == 'strongsort':
-        model = StrongSORT(
-            model_weights=weights, 
-            device=device,
-            fp16=False,
-            max_dist=0.2,          # The matching threshold. Samples with larger distance are considered an invalid match
-            max_iou_distance=0.7,  # Gating threshold. Associations with cost larger than this value are disregarded.
-            max_age=30,            # Maximum number of missed misses before a track is deleted
-            n_init=3,              # Number of frames that a track remains in initialization phase
-            nn_budget=100,         # Maximum size of the appearance descriptors gallery)
-            mc_lambda=0.995,       # matching with both appearance (1 - MC_LAMBDA) and motion cost
-            ema_alpha=0.9          # updates  appearance  state in  an exponential moving average manner
-            )         
-    else:
-        model = DeepSort(
-            max_iou_distance=0.7,
-            max_age=30,
-            n_init=3,
-            nms_max_overlap=1,
-            max_cosine_distance=0.2,
-            nn_budget=None,
-            gating_only_position=False,
-            override_track_class=None,
-            embedder="mobilenet",
-            half=True,
-            bgr=True,
-            embedder_gpu=True,
-            embedder_model_name=None,
-            embedder_wts=None,
-            polygon=False,
-            today= None
-        )
-    return model
-
-
-def preprocess_detections(detections, im, im0, idx_shift, labels, count):
-    # Rescale boxes from img_size to im0 size
-    detections[:, :4] = scale_boxes(im.shape[2:], detections[:, :4], im0.shape).round()
-
-    for k, (*xyxy, conf, cls) in enumerate(reversed(detections)):
-                detections[-k-1][-1] = cls + idx_shift
-
-    # Print results
-    for c in detections[:, 5].unique():
-        n = (detections[:, 5] == c).sum()  # detections per class
-        count += f"{n} {labels[int(c)]}{'s' * (n > 1)}, "  # add to string
-    
-    return detections, count
-    
-
-def playstart():
-    file = ROOT / f'resources/sound/beginning.mp3'
-    playsound(str(file))
-
-
-def play_start():
-    play_start_thread = threading.Thread(target=playstart, name='play_start')
-    play_start_thread.start()
-
-# endregion
-
-@smart_inference_mode()
-def run(
-        weights_obj=ROOT / 'yolov5s.pt',  # model_obj path or triton URL
-        weights_hand=ROOT / 'hand.pt',  # model_obj path or triton URL
-        weights_tracker= ROOT / 'osnet_x0_25_market1501.pt',
-        source=ROOT / 'data/images',  # file/dir/URL/glob/screen/0(webca
-        iou_thres=0.45,  # NMS IOU threshold
-        max_det=1000,  # maximum detections per image
-        device='',  # cuda device, i.e. 0 or 0,1,2,3 or cpu
-        view_img=False,  # show results
-        save_txt=False,  # save results to *.txtm)
-        #data_obj=ROOT / 'coco.yaml',  # dataset.yaml path
-        #data_hand=ROOT / 'data.yaml',  # dataset.yaml path
-        imgsz=(640, 640),  # inference size (height, width)
-        conf_thres=0.7,  # confidence threshold
-        save_conf=False,  # save confidences in --save-txt labels
-        save_crop=False,  # save cropped prediction boxes
-        nosave=False,  # do not save images/videos
-        classes_obj=[1,39,40,41,45,46,47,58,74],  # filter by class /  check coco.yaml file or obj_name_dict variable in this script
-        classes_hand=[0,1], 
-        class_hand_nav=[80,81],
-        agnostic_nms=False,  # class-agnostic NMS
-        augment=False,  # augmented inference
-        visualize=False,  # visualize features
-        update=False,  # update all models
-        project=ROOT / 'runs/detect',  # save results to project/name
-        name='exp',  # save results to project/name
-        exist_ok=False,  # existing project/name ok, do not increment
-        line_thickness=3,  # bounding box thickness (pixels)
-        hide_labels=False,  # hide labels
-        hide_conf=False,  # hide confidences
-        half=False,  # use FP16 half-precision inference
-        dnn=False,  # use OpenCV DNN for ONNX inference
-        vid_stride=1,  # video frame-rate stride_obj
-        manual_entry=False # True means you will control the exp manually versus the standard automatic running
-):
-
-    if manual_entry == False:
-        target_objs = ['cup','banana','potted plant','bicycle','apple','clock','wine glass']
-        obj_index = 0
-        gave_command = False
-
-        print('The experiment will be run automatically. The selected target objects, in sequence, are:')
-        print(target_objs)
-    else:
-        print('The experiment will be run manually. You will enter the desired target for each run yourself.')
-    
-    try:
-        source = str(source)
-        print('Camera connection successful')
-    except:
-        print('Cannot access selected source. Aborting.')
-        sys.exit()
-    
-    # Play welcome sound
-    play_start()
-
-    save_img = not nosave and not source.endswith('.txt')  # save inference images
-    is_file = Path(source).suffix[1:] in (IMG_FORMATS + VID_FORMATS)
-    is_url = source.lower().startswith(('rtsp://', 'rtmp://', 'http://', 'https://'))
-    webcam = source.isnumeric() or source.endswith('.streams') or (is_url and not is_file)
-    screenshot = source.lower().startswith('screen')
-    if is_url and is_file:
-        source = check_file(source)  # download
-
-    # Directories
-    save_dir = increment_path(Path(project) / name, exist_ok=exist_ok)  # increment run
-    (save_dir / 'labels' if save_txt else save_dir).mkdir(parents=True, exist_ok=True)  # make dir
-
-    # Load object detection models
-    device = select_device(device)
-    model_obj = DetectMultiBackend(weights_obj, device=device, dnn=dnn, fp16=half)
-    model_hand = DetectMultiBackend(weights_hand, device=device, dnn=dnn, fp16=half)
-    stride_obj, names_obj, pt_obj = model_obj.stride, model_obj.names, model_obj.pt
-    stride_hand, names_hand, pt_hand = model_hand.stride, model_hand.names, model_hand.pt
-    imgsz = check_img_size(imgsz, s=stride_obj)  # check image size
-
-    # Load tracker
-    tracker = load_tracker(model_type='strongsort', weights=weights_tracker, device=device)
-    #tracker = load_tracker(model_type='deepsort', weights=weights_tracker, device=device)
-
-    # Dataloader
-    bs = 1  # batch_size
-    view_img = check_imshow(warn=True)
-    dataset = LoadStreams(source, img_size=imgsz, stride=stride_obj, auto=True, vid_stride=vid_stride)
-    bs = len(dataset)
-    vid_path, vid_writer = [None] * bs, [None] * bs
-
-    # Warmup models
-    model_obj.warmup(imgsz=(1 if pt_obj or model_obj.triton else bs, 3, *imgsz))  # warmup
-    model_hand.warmup(imgsz=(1 if pt_hand or model_hand.triton else bs, 3, *imgsz))  # warmup
-    if hasattr(tracker, 'model'):
-        if hasattr(tracker.model, 'warmup'):
-            tracker.model.warmup()
-
-    seen, windows, dt = 0, [], (Profile(), Profile(), Profile())
-    
-    # Initialize a list to store bounding boxes for hands and objects
-    bboxs_hands = []  
-    bboxs_objs = []
-    bboxs = []
-
-    horizontal_in, vertical_in = False, False
-    target_entered = False
-
-    # Initialize vars for tracking
-    prev_frames = None
-    curr_frames = None
-    outputs = None
-
-    # Create combined label dictionary
-    index_add = len(names_obj)
-    labels_hand_adj = {key + index_add: value for key, value in names_hand.items()}
-    master_label = names_obj | labels_hand_adj
-
-    # Process the whole dataset / stream
-    for frame_idx, (path, im, im0s, vid_cap, s) in enumerate(dataset):
-
-        # Start timer for fps measure
-        start = time.perf_counter()
-
-        # Image pre-processing
-        with dt[0]:
-            image = torch.from_numpy(im).to(model_obj.device)
-            image = image.half() if model_obj.fp16 else image.float()  # uint8 to fp16/32
-            image /= 255  # 0 - 255 to 0.0 - 1.0
-            if len(image.shape) == 3:
-                image = image[None]  # expand for batch dim
-
-        # Inference
-        with dt[1]:
-            visualize = increment_path(save_dir / Path(path).stem, mkdir=True) if visualize else False
-            pred_obj = model_obj(image, augment=augment, visualize=visualize)
-            pred_hand = model_hand(image, augment=augment, visualize=visualize)
-
-        # NMS
-        with dt[2]:
-            pred_obj = non_max_suppression(pred_obj, conf_thres, iou_thres, classes_obj, agnostic_nms, max_det=max_det)
-            pred_hand = non_max_suppression(pred_hand, conf_thres, iou_thres, classes_hand, agnostic_nms, max_det=max_det)
-
-        # Process predictions
-        for i, (hand,object) in enumerate(itertools.zip_longest(pred_hand,pred_obj)):  # per image
-            seen += 1
-
-            # i always equals 0 (per frame there is just one prediction object, because just one source)
-            p, im0, frame = path[i], im0s[i].copy(), dataset.count
-            p = Path(p)  # to Path
-            save_path = str(save_dir / p.name)  # im.jpg
-            txt_path = str(save_dir / 'labels' / p.stem) + ('' if dataset.mode == 'image' else f'_{frame}')  # im.txt
-            s += '%gx%g ' % im.shape[2:]  # print string
-            gn = torch.tensor(im0.shape)[[1, 0, 1, 0]]  # normalization gain whwh
-            imc = im0.copy() if save_crop else im0  # for save_crop
-            annotator = Annotator(im0, line_width=line_thickness, example=str(names_obj))
-
-            curr_frames = im0
-
-            # Camera motion compensation for hand tracker (ECC)
-            if hasattr(tracker, 'tracker') and hasattr(tracker.tracker, 'camera_update'):
-                if prev_frames is not None and curr_frames is not None:
-                    tracker.tracker.camera_update(prev_frames, curr_frames)
-
-            # Pre-process detections
-            if len(hand):
-                hand, s = preprocess_detections(hand, im, im0, index_add, master_label, s)
-            if len(object):
-                object, s = preprocess_detections(object, im, im0, index_add, master_label, s)
-
-            # Track hands and objects
-            xywhs_hand = xyxy2xywh(hand[:, 0:4])
-            confs_hand = hand[:, 4]
-            clss_hand = hand[:, 5]
-            xywhs_obj = xyxy2xywh(object[:, 0:4])
-            confs_obj = object[:, 4]
-            clss_obj = object[:, 5]
-            # Concatenate tracked hands and objects and hands and update tracker
-            xywhs = torch.cat((xywhs_hand, xywhs_obj), dim=0)
-            confs = torch.cat((confs_hand, confs_obj), dim=0)
-            clss = torch.cat((clss_hand, clss_obj), dim=0)
-            outputs = tracker.update(xywhs.cpu(), confs.cpu(), clss.cpu(), im0)
-
-            # Write results
-            for *xyxy, obj_id, cls, conf in outputs:
-                print(f'Detections:\n{outputs}')
-                # Collect bounding box information
-                bbox = xyxy2xywh(torch.tensor(xyxy).view(1, 4)).view(-1).tolist()
-                id = int(obj_id)
-                c = int(cls)  # integer class
-
-                bboxs.append({
-                    "class": c,
-                    "label": master_label[c],
-                    "confidence": conf,
-                    "id": id,
-                    "bbox": bbox
-                })
-
-                # add BBs to annotator here
-                if save_img or save_crop or view_img:  # Add bbox to image
-                    label = None if hide_labels else (f'ID: {id} {master_label[c]}' if hide_conf else (f'ID: {id} {master_label[c]} {conf:.2f}'))
-                    annotator.box_label(xyxy, label, color=colors(c, True))
-
-            end = time.perf_counter()
-            runtime = end - start
-            fps = 1 / runtime
-            prev_frames = curr_frames
-
-        # Stream results
-        im0 = annotator.result()
-        if view_img:
-            if platform.system() == 'Linux' and p not in windows:
-                windows.append(p)
-                cv2.namedWindow(str(p), cv2.WINDOW_NORMAL | cv2.WINDOW_KEEPRATIO)  # allow window resize (Linux)
-                cv2.resizeWindow(str(p), im0.shape[1], im0.shape[0])
-            cv2.putText(im0, f'FPS: {int(fps)}', (20,70), cv2.FONT_HERSHEY_SIMPLEX, 1.0, (0,255,0), 1)
-            cv2.imshow(str(p), im0)
-            #cv2.waitKey(1)  # 1 millisecond
-            if cv2.waitKey(1) & 0xFF == ord('q'):
-                break
-
-        #Save results (image with detections)
-            if save_img:
-                if dataset.mode == 'image':
-                    cv2.imwrite(save_path, im0)
-                else:  # 'video' or 'stream'
-                    if vid_path[i] != save_path:  # new video
-                        vid_path[i] = save_path
-                        if isinstance(vid_writer[i], cv2.VideoWriter):
-                            vid_writer[i].release()  # release previous video writer
-                        if vid_cap:  # video
-                            fps = vid_cap.get(cv2.CAP_PROP_FPS)
-                            w = int(vid_cap.get(cv2.CAP_PROP_FRAME_WIDTH))
-                            h = int(vid_cap.get(cv2.CAP_PROP_FRAME_HEIGHT))
-                        else:  # stream
-                            fps, w, h = 30, im0.shape[1], im0.shape[0]
-                        save_path = str(Path(save_path).with_suffix('.mp4'))  # force *.mp4 suffix on results videos
-                        vid_writer[i] = cv2.VideoWriter(save_path, cv2.VideoWriter_fourcc(*'mp4v'), fps, (w, h))
-                    vid_writer[i].write(im0)
-                
-        # Print time (inference-only)
-        #LOGGER.info(f"{s}{'' if len(hand) or len(object) else '(no detections), '}{dt[1].dt * 1E3:.1f}ms")
-
-        # Hand navigation loop
-        # After passing target object class hand is navigated in each frame until grasping command is sent
-
-        if manual_entry == True:
-            if target_entered == False:
-                user_in = "n"
-                while user_in == "n":
-                    print("These are the available objects:")
-                    print(obj_name_dict)
-                    target_obj_verb = input('Enter the object you want to target: ')
-
-                    if target_obj_verb in obj_name_dict.values():
-                        user_in = input("Selected object is " + target_obj_verb + ". Correct? [y,n]")
-                        file = ROOT / f'resources/sound/{target_obj_verb}.mp3'
-                        playsound(str(file))
-                    else:
-                        print(f'The object {target_obj_verb} is not in the list of available targets. Please reselect.')
-
-                target_entered = True
-                grasp = False
-                horizontal_in, horizontal_out = False, False
-                vertical_in, vertical_out = False, False
-                obj_seen_prev, search, navigating = False, False, False
-                count_searching, count_see_object, jitter_guard = 0,0,0
-
-            elif target_entered:
-                pass
-
-            # Navigate the hand based on information from last frame and current frame detections
-            #horizontal_out, vertical_out, grasp, obj_seen_prev, search, count_searching, count_see_object, jitter_guard, navigating = navigate_hand(belt_controller,bboxs_hands,bboxs_objs,target_obj_verb, class_hand_nav, horizontal_in, vertical_in, grasp, obj_seen_prev, search, count_searching, count_see_object, jitter_guard,navigating)
-
-            # Exit the loop if hand and object aligned horizontally and vertically and grasp signal was sent
-            if grasp:
-                target_entered = False
-
-            #horizontal_in, vertical_in = False, False
-
-            # Set values of the inputs for the next loop iteration
-            if horizontal_out:
-                horizontal_in = True
-            if vertical_out:
-                vertical_in = True
-
-            # Clear bbox_info after applying navigation logic for the current frame
-            bboxs_hands = []
-            bboxs_objs = []
-
-        else:
-            
-            target_obj_verb = target_objs[obj_index]
-
-            if gave_command == False:
-                file = ROOT / f'resources/sound/{target_obj_verb}.mp3'
-                playsound(str(file))
-                grasp = False
-                horizontal_in, horizontal_out = False, False
-                vertical_in, vertical_out = False, False
-                gave_command = True
-                obj_seen_prev, search, navigating = False, False, False
-                count_searching, count_see_object, jitter_guard = 0,0,0
-
-            # Navigate the hand based on information from last frame and current frame detections
-            #horizontal_out, vertical_out, grasp, obj_seen_prev, search, count_searching, count_see_object, jitter_guard, navigating = navigate_hand(belt_controller,bboxs_hands,bboxs_objs,target_obj_verb, class_hand_nav, horizontal_in, vertical_in, grasp, obj_seen_prev, search, count_searching, count_see_object, jitter_guard,navigating)
-
-            if grasp and ((obj_index+1)<=len(target_objs)):
-                gave_command = False
-                obj_index += 1
-
-            if obj_index == len(target_objs):
-                file = ROOT / f'resources/sound/ending.mp3'
-                playsound(str(file))
-                print('Experiment Completed')
-                break
-
-            # Exit the loop if hand and object aligned horizontally and vertically and grasp signal was sent
-            if horizontal_out and vertical_out and grasp:
-                target_entered = False
-
-            #horizontal_in, vertical_in = False, False
-
-            # Set values of the inputs for the next loop iteration
-            if horizontal_out:
-                horizontal_in = True
-            if vertical_out:
-                vertical_in = True
-
-            # Clear bbox_info after applying navigation logic for the current frame
-            bboxs_hands = []
-            bboxs_objs = []
-        
-
-if __name__ == '__main__':
-    '''
-    Function that navigates hand toward target object based on input from object and hand detectors.
-    '''
-    #check_requirements(requirements=ROOT / '../requirements.txt', exclude=('tensorboard', 'thop'))
-
-    weights_obj = 'yolov5s.pt'  # Object model weights path
-    weights_hand = 'hand.pt' # Hands model weights path
-    weights_tracker = 'osnet_x0_25_market1501.pt' # ReID weights path
-    source = '0'  # Input image path
-
-    run(weights_obj=weights_obj, weights_hand=weights_hand, weights_tracker=weights_tracker, source=source)
+"""
+This script is using code from the following sources:
+- YOLOv5 🚀 by Ultralytics, AGPL-3.0 license, https://github.com/ultralytics/yolov5
+- StrongSORT MOT, https://github.com/dyhBUPT/StrongSORT, https://pypi.org/project/strongsort/
+- Youtube Tutorial "Simple YOLOv8 Object Detection & Tracking with StrongSORT & ByteTrack" by Nicolai Nielsen, https://www.youtube.com/watch?v=oDALtKbprHg
+- https://github.com/zenjieli/Yolov5StrongSORT/blob/master/track.py, original: https://github.com/mikel-brostrom/yolo_tracking/commit/9fec03ddba453959f03ab59bffc36669ae2e932a
+"""
+
+# region Setup
+
+# System
+import os
+import platform
+import sys
+from pathlib import Path
+import itertools
+import time
+
+FILE = Path(__file__).resolve()
+ROOT = FILE.parents[0]  # YOLOv5 root directory
+
+sys.path.append(str(ROOT) + '/yolov5')
+
+if str(ROOT) not in sys.path:
+    sys.path.append(str(ROOT))  # add ROOT to PATH
+ROOT = Path(os.path.relpath(ROOT, Path.cwd()))  # relative
+
+# Object tracking
+import torch
+from yolov5.models.common import DetectMultiBackend
+from yolov5.utils.dataloaders import IMG_FORMATS, VID_FORMATS, LoadImages, LoadScreenshots, LoadStreams
+from yolov5.utils.general import (LOGGER, Profile, check_file, check_img_size, check_imshow, check_requirements, colorstr, cv2,
+                           increment_path, non_max_suppression, print_args, scale_boxes, strip_optimizer, xyxy2xywh)
+from yolov5.utils.plots import Annotator, colors, save_one_box
+from yolov5.utils.torch_utils import select_device, smart_inference_mode
+from strongsort import StrongSORT
+from deep_sort_realtime.deepsort_tracker import DeepSort
+
+# Utility
+import keyboard
+from playsound import playsound
+import threading
+
+# COCO labels dictionary
+obj_name_dict = {
+0: "person",
+1: "bicycle",
+2: "car",
+3: "motorcycle",
+4: "airplane",
+5: "bus",
+6: "train",
+7: "truck",
+8: "boat",
+9: "traffic light",
+10: "fire hydrant",
+11: "stop sign",
+12: "parking meter",
+13: "bench",
+14: "bird",
+15: "cat",
+16: "dog",
+17: "horse",
+18: "sheep",
+19: "cow",
+20: "elephant",
+21: "bear",
+22: "zebra",
+23: "giraffe",
+24: "backpack",
+25: "umbrella",
+26: "handbag",
+27: "tie",
+28: "suitcase",
+29: "frisbee",
+30: "skis",
+31: "snowboard",
+32: "sports ball",
+33: "kite",
+34: "baseball bat",
+35: "baseball glove",
+36: "skateboard",
+37: "surfboard",
+38: "tennis racket",
+39: "bottle",
+40: "wine glass",
+41: "cup",
+42: "fork",
+43: "knife",
+44: "spoon",
+45: "bowl",
+46: "banana",
+47: "apple",
+48: "sandwich",
+49: "orange",
+50: "broccoli",
+51: "carrot",
+52: "hot dog",
+53: "pizza",
+54: "donut",
+55: "cake",
+56: "chair",
+57: "couch",
+58: "potted plant",
+59: "bed",
+60: "dining table",
+61: "toilet",
+62: "tv",
+63: "laptop",
+64: "mouse",
+65: "remote",
+66: "keyboard",
+67: "cell phone",
+68: "microwave",
+69: "oven",
+70: "toaster",
+71: "sink",
+72: "refrigerator",
+73: "book",
+74: "clock",
+75: "vase",
+76: "scissors",
+77: "teddy bear",
+78: "hair drier",
+79: "toothbrush"
+}
+
+# endregion
+
+# region Helpers
+
+def load_tracker(model_type, weights, device):
+    if model_type == 'strongsort':
+        model = StrongSORT(
+            model_weights=weights, 
+            device=device,
+            fp16=False,
+            max_dist=0.2,          # The matching threshold. Samples with larger distance are considered an invalid match
+            max_iou_distance=0.7,  # Gating threshold. Associations with cost larger than this value are disregarded.
+            max_age=30,            # Maximum number of missed misses before a track is deleted
+            n_init=3,              # Number of frames that a track remains in initialization phase
+            nn_budget=100,         # Maximum size of the appearance descriptors gallery)
+            mc_lambda=0.995,       # matching with both appearance (1 - MC_LAMBDA) and motion cost
+            ema_alpha=0.9          # updates  appearance  state in  an exponential moving average manner
+            )         
+    else:
+        model = DeepSort(
+            max_iou_distance=0.7,
+            max_age=30,
+            n_init=3,
+            nms_max_overlap=1,
+            max_cosine_distance=0.2,
+            nn_budget=None,
+            gating_only_position=False,
+            override_track_class=None,
+            embedder="mobilenet",
+            half=True,
+            bgr=True,
+            embedder_gpu=True,
+            embedder_model_name=None,
+            embedder_wts=None,
+            polygon=False,
+            today= None
+        )
+    return model
+
+
+def preprocess_detections(detections, im, im0, idx_shift, labels, count):
+    # Rescale boxes from img_size to im0 size
+    detections[:, :4] = scale_boxes(im.shape[2:], detections[:, :4], im0.shape).round()
+
+    for k, (*xyxy, conf, cls) in enumerate(reversed(detections)):
+                detections[-k-1][-1] = cls + idx_shift
+
+    # Print results
+    for c in detections[:, 5].unique():
+        n = (detections[:, 5] == c).sum()  # detections per class
+        count += f"{n} {labels[int(c)]}{'s' * (n > 1)}, "  # add to string
+    
+    return detections, count
+    
+
+def playstart():
+    file = ROOT / f'resources/sound/beginning.mp3'
+    playsound(str(file))
+
+
+def play_start():
+    play_start_thread = threading.Thread(target=playstart, name='play_start')
+    play_start_thread.start()
+
+# endregion
+
+@smart_inference_mode()
+def run(
+        weights_obj=ROOT / 'yolov5s.pt',  # model_obj path or triton URL
+        weights_hand=ROOT / 'hand.pt',  # model_obj path or triton URL
+        weights_tracker= ROOT / 'osnet_x0_25_market1501.pt',
+        source=ROOT / 'data/images',  # file/dir/URL/glob/screen/0(webca
+        iou_thres=0.45,  # NMS IOU threshold
+        max_det=1000,  # maximum detections per image
+        device='',  # cuda device, i.e. 0 or 0,1,2,3 or cpu
+        view_img=False,  # show results
+        save_txt=False,  # save results to *.txtm)
+        #data_obj=ROOT / 'coco.yaml',  # dataset.yaml path
+        #data_hand=ROOT / 'data.yaml',  # dataset.yaml path
+        imgsz=(640, 640),  # inference size (height, width)
+        conf_thres=0.7,  # confidence threshold
+        save_conf=False,  # save confidences in --save-txt labels
+        save_crop=False,  # save cropped prediction boxes
+        nosave=False,  # do not save images/videos
+        classes_obj=[1,39,40,41,45,46,47,58,74],  # filter by class /  check coco.yaml file or obj_name_dict variable in this script
+        classes_hand=[0,1], 
+        class_hand_nav=[80,81],
+        agnostic_nms=False,  # class-agnostic NMS
+        augment=False,  # augmented inference
+        visualize=False,  # visualize features
+        update=False,  # update all models
+        project=ROOT / 'runs/detect',  # save results to project/name
+        name='exp',  # save results to project/name
+        exist_ok=False,  # existing project/name ok, do not increment
+        line_thickness=3,  # bounding box thickness (pixels)
+        hide_labels=False,  # hide labels
+        hide_conf=False,  # hide confidences
+        half=False,  # use FP16 half-precision inference
+        dnn=False,  # use OpenCV DNN for ONNX inference
+        vid_stride=1,  # video frame-rate stride_obj
+        manual_entry=False # True means you will control the exp manually versus the standard automatic running
+):
+
+    if manual_entry == False:
+        target_objs = ['cup','banana','potted plant','bicycle','apple','clock','wine glass']
+        obj_index = 0
+        gave_command = False
+
+        print('The experiment will be run automatically. The selected target objects, in sequence, are:')
+        print(target_objs)
+    else:
+        print('The experiment will be run manually. You will enter the desired target for each run yourself.')
+    
+    try:
+        source = str(source)
+        print('Camera connection successful')
+    except:
+        print('Cannot access selected source. Aborting.')
+        sys.exit()
+    
+    # Play welcome sound
+    play_start()
+
+    save_img = not nosave and not source.endswith('.txt')  # save inference images
+    is_file = Path(source).suffix[1:] in (IMG_FORMATS + VID_FORMATS)
+    is_url = source.lower().startswith(('rtsp://', 'rtmp://', 'http://', 'https://'))
+    webcam = source.isnumeric() or source.endswith('.streams') or (is_url and not is_file)
+    screenshot = source.lower().startswith('screen')
+    if is_url and is_file:
+        source = check_file(source)  # download
+
+    # Directories
+    save_dir = increment_path(Path(project) / name, exist_ok=exist_ok)  # increment run
+    (save_dir / 'labels' if save_txt else save_dir).mkdir(parents=True, exist_ok=True)  # make dir
+
+    # Load object detection models
+    device = select_device(device)
+    model_obj = DetectMultiBackend(weights_obj, device=device, dnn=dnn, fp16=half)
+    model_hand = DetectMultiBackend(weights_hand, device=device, dnn=dnn, fp16=half)
+    stride_obj, names_obj, pt_obj = model_obj.stride, model_obj.names, model_obj.pt
+    stride_hand, names_hand, pt_hand = model_hand.stride, model_hand.names, model_hand.pt
+    imgsz = check_img_size(imgsz, s=stride_obj)  # check image size
+
+    # Load tracker
+    tracker = load_tracker(model_type='strongsort', weights=weights_tracker, device=device)
+    #tracker = load_tracker(model_type='deepsort', weights=weights_tracker, device=device)
+
+    # Dataloader
+    bs = 1  # batch_size
+    view_img = check_imshow(warn=True)
+    dataset = LoadStreams(source, img_size=imgsz, stride=stride_obj, auto=True, vid_stride=vid_stride)
+    bs = len(dataset)
+    vid_path, vid_writer = [None] * bs, [None] * bs
+
+    # Warmup models
+    model_obj.warmup(imgsz=(1 if pt_obj or model_obj.triton else bs, 3, *imgsz))  # warmup
+    model_hand.warmup(imgsz=(1 if pt_hand or model_hand.triton else bs, 3, *imgsz))  # warmup
+    if hasattr(tracker, 'model'):
+        if hasattr(tracker.model, 'warmup'):
+            tracker.model.warmup()
+
+    seen, windows, dt = 0, [], (Profile(), Profile(), Profile())
+    
+    # Initialize a list to store bounding boxes for hands and objects
+    bboxs_hands = []  
+    bboxs_objs = []
+    bboxs = []
+
+    horizontal_in, vertical_in = False, False
+    target_entered = False
+
+    # Initialize vars for tracking
+    prev_frames = None
+    curr_frames = None
+    outputs = None
+
+    # Create combined label dictionary
+    index_add = len(names_obj)
+    labels_hand_adj = {key + index_add: value for key, value in names_hand.items()}
+    master_label = names_obj | labels_hand_adj
+
+    # Process the whole dataset / stream
+    for frame_idx, (path, im, im0s, vid_cap, s) in enumerate(dataset):
+
+        # Start timer for fps measure
+        start = time.perf_counter()
+
+        # Image pre-processing
+        with dt[0]:
+            image = torch.from_numpy(im).to(model_obj.device)
+            image = image.half() if model_obj.fp16 else image.float()  # uint8 to fp16/32
+            image /= 255  # 0 - 255 to 0.0 - 1.0
+            if len(image.shape) == 3:
+                image = image[None]  # expand for batch dim
+
+        # Inference
+        with dt[1]:
+            visualize = increment_path(save_dir / Path(path).stem, mkdir=True) if visualize else False
+            pred_obj = model_obj(image, augment=augment, visualize=visualize)
+            pred_hand = model_hand(image, augment=augment, visualize=visualize)
+
+        # NMS
+        with dt[2]:
+            pred_obj = non_max_suppression(pred_obj, conf_thres, iou_thres, classes_obj, agnostic_nms, max_det=max_det)
+            pred_hand = non_max_suppression(pred_hand, conf_thres, iou_thres, classes_hand, agnostic_nms, max_det=max_det)
+
+        # Process predictions
+        for i, (hand,object) in enumerate(itertools.zip_longest(pred_hand,pred_obj)):  # per image
+            seen += 1
+
+            # i always equals 0 (per frame there is just one prediction object, because just one source)
+            p, im0, frame = path[i], im0s[i].copy(), dataset.count
+            p = Path(p)  # to Path
+            save_path = str(save_dir / p.name)  # im.jpg
+            txt_path = str(save_dir / 'labels' / p.stem) + ('' if dataset.mode == 'image' else f'_{frame}')  # im.txt
+            s += '%gx%g ' % im.shape[2:]  # print string
+            gn = torch.tensor(im0.shape)[[1, 0, 1, 0]]  # normalization gain whwh
+            imc = im0.copy() if save_crop else im0  # for save_crop
+            annotator = Annotator(im0, line_width=line_thickness, example=str(names_obj))
+
+            curr_frames = im0
+
+            # Camera motion compensation for hand tracker (ECC)
+            if hasattr(tracker, 'tracker') and hasattr(tracker.tracker, 'camera_update'):
+                if prev_frames is not None and curr_frames is not None:
+                    tracker.tracker.camera_update(prev_frames, curr_frames)
+
+            # Pre-process detections
+            if len(hand):
+                hand, s = preprocess_detections(hand, im, im0, index_add, master_label, s)
+            if len(object):
+                object, s = preprocess_detections(object, im, im0, index_add, master_label, s)
+
+            # Track hands and objects
+            xywhs_hand = xyxy2xywh(hand[:, 0:4])
+            confs_hand = hand[:, 4]
+            clss_hand = hand[:, 5]
+            xywhs_obj = xyxy2xywh(object[:, 0:4])
+            confs_obj = object[:, 4]
+            clss_obj = object[:, 5]
+            # Concatenate tracked hands and objects and hands and update tracker
+            xywhs = torch.cat((xywhs_hand, xywhs_obj), dim=0)
+            confs = torch.cat((confs_hand, confs_obj), dim=0)
+            clss = torch.cat((clss_hand, clss_obj), dim=0)
+            outputs = tracker.update(xywhs.cpu(), confs.cpu(), clss.cpu(), im0)
+
+            # Write results
+            for *xyxy, obj_id, cls, conf in outputs:
+                print(f'Detections:\n{outputs}')
+                # Collect bounding box information
+                bbox = xyxy2xywh(torch.tensor(xyxy).view(1, 4)).view(-1).tolist()
+                id = int(obj_id)
+                c = int(cls)  # integer class
+
+                bboxs.append({
+                    "class": c,
+                    "label": master_label[c],
+                    "confidence": conf,
+                    "id": id,
+                    "bbox": bbox
+                })
+
+                # add BBs to annotator here
+                if save_img or save_crop or view_img:  # Add bbox to image
+                    label = None if hide_labels else (f'ID: {id} {master_label[c]}' if hide_conf else (f'ID: {id} {master_label[c]} {conf:.2f}'))
+                    annotator.box_label(xyxy, label, color=colors(c, True))
+
+            end = time.perf_counter()
+            runtime = end - start
+            fps = 1 / runtime
+            prev_frames = curr_frames
+
+        # Stream results
+        im0 = annotator.result()
+        if view_img:
+            if platform.system() == 'Linux' and p not in windows:
+                windows.append(p)
+                cv2.namedWindow(str(p), cv2.WINDOW_NORMAL | cv2.WINDOW_KEEPRATIO)  # allow window resize (Linux)
+                cv2.resizeWindow(str(p), im0.shape[1], im0.shape[0])
+            cv2.putText(im0, f'FPS: {int(fps)}', (20,70), cv2.FONT_HERSHEY_SIMPLEX, 1.0, (0,255,0), 1)
+            cv2.imshow(str(p), im0)
+            #cv2.waitKey(1)  # 1 millisecond
+            if cv2.waitKey(1) & 0xFF == ord('q'):
+                break
+
+        #Save results (image with detections)
+            if save_img:
+                if dataset.mode == 'image':
+                    cv2.imwrite(save_path, im0)
+                else:  # 'video' or 'stream'
+                    if vid_path[i] != save_path:  # new video
+                        vid_path[i] = save_path
+                        if isinstance(vid_writer[i], cv2.VideoWriter):
+                            vid_writer[i].release()  # release previous video writer
+                        if vid_cap:  # video
+                            fps = vid_cap.get(cv2.CAP_PROP_FPS)
+                            w = int(vid_cap.get(cv2.CAP_PROP_FRAME_WIDTH))
+                            h = int(vid_cap.get(cv2.CAP_PROP_FRAME_HEIGHT))
+                        else:  # stream
+                            fps, w, h = 30, im0.shape[1], im0.shape[0]
+                        save_path = str(Path(save_path).with_suffix('.mp4'))  # force *.mp4 suffix on results videos
+                        vid_writer[i] = cv2.VideoWriter(save_path, cv2.VideoWriter_fourcc(*'mp4v'), fps, (w, h))
+                    vid_writer[i].write(im0)
+                
+        # Print time (inference-only)
+        #LOGGER.info(f"{s}{'' if len(hand) or len(object) else '(no detections), '}{dt[1].dt * 1E3:.1f}ms")
+
+        # Hand navigation loop
+        # After passing target object class hand is navigated in each frame until grasping command is sent
+
+        if manual_entry == True:
+            if target_entered == False:
+                user_in = "n"
+                while user_in == "n":
+                    print("These are the available objects:")
+                    print(obj_name_dict)
+                    target_obj_verb = input('Enter the object you want to target: ')
+
+                    if target_obj_verb in obj_name_dict.values():
+                        user_in = input("Selected object is " + target_obj_verb + ". Correct? [y,n]")
+                        file = ROOT / f'resources/sound/{target_obj_verb}.mp3'
+                        playsound(str(file))
+                    else:
+                        print(f'The object {target_obj_verb} is not in the list of available targets. Please reselect.')
+
+                target_entered = True
+                grasp = False
+                horizontal_in, horizontal_out = False, False
+                vertical_in, vertical_out = False, False
+                obj_seen_prev, search, navigating = False, False, False
+                count_searching, count_see_object, jitter_guard = 0,0,0
+
+            elif target_entered:
+                pass
+
+            # Navigate the hand based on information from last frame and current frame detections
+            #horizontal_out, vertical_out, grasp, obj_seen_prev, search, count_searching, count_see_object, jitter_guard, navigating = navigate_hand(belt_controller,bboxs_hands,bboxs_objs,target_obj_verb, class_hand_nav, horizontal_in, vertical_in, grasp, obj_seen_prev, search, count_searching, count_see_object, jitter_guard,navigating)
+
+            # Exit the loop if hand and object aligned horizontally and vertically and grasp signal was sent
+            if grasp:
+                target_entered = False
+
+            #horizontal_in, vertical_in = False, False
+
+            # Set values of the inputs for the next loop iteration
+            if horizontal_out:
+                horizontal_in = True
+            if vertical_out:
+                vertical_in = True
+
+            # Clear bbox_info after applying navigation logic for the current frame
+            bboxs_hands = []
+            bboxs_objs = []
+
+        else:
+            
+            target_obj_verb = target_objs[obj_index]
+
+            if gave_command == False:
+                file = ROOT / f'resources/sound/{target_obj_verb}.mp3'
+                playsound(str(file))
+                grasp = False
+                horizontal_in, horizontal_out = False, False
+                vertical_in, vertical_out = False, False
+                gave_command = True
+                obj_seen_prev, search, navigating = False, False, False
+                count_searching, count_see_object, jitter_guard = 0,0,0
+
+            # Navigate the hand based on information from last frame and current frame detections
+            #horizontal_out, vertical_out, grasp, obj_seen_prev, search, count_searching, count_see_object, jitter_guard, navigating = navigate_hand(belt_controller,bboxs_hands,bboxs_objs,target_obj_verb, class_hand_nav, horizontal_in, vertical_in, grasp, obj_seen_prev, search, count_searching, count_see_object, jitter_guard,navigating)
+
+            if grasp and ((obj_index+1)<=len(target_objs)):
+                gave_command = False
+                obj_index += 1
+
+            if obj_index == len(target_objs):
+                file = ROOT / f'resources/sound/ending.mp3'
+                playsound(str(file))
+                print('Experiment Completed')
+                break
+
+            # Exit the loop if hand and object aligned horizontally and vertically and grasp signal was sent
+            if horizontal_out and vertical_out and grasp:
+                target_entered = False
+
+            #horizontal_in, vertical_in = False, False
+
+            # Set values of the inputs for the next loop iteration
+            if horizontal_out:
+                horizontal_in = True
+            if vertical_out:
+                vertical_in = True
+
+            # Clear bbox_info after applying navigation logic for the current frame
+            bboxs_hands = []
+            bboxs_objs = []
+        
+
+if __name__ == '__main__':
+    '''
+    Function that navigates hand toward target object based on input from object and hand detectors.
+    '''
+    #check_requirements(requirements=ROOT / '../requirements.txt', exclude=('tensorboard', 'thop'))
+
+    weights_obj = 'yolov5s.pt'  # Object model weights path
+    weights_hand = 'hand.pt' # Hands model weights path
+    weights_tracker = 'osnet_x0_25_market1501.pt' # ReID weights path
+    source = '0'  # Input image path
+
+    run(weights_obj=weights_obj, weights_hand=weights_hand, weights_tracker=weights_tracker, source=source)