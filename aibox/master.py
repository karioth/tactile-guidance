--- conflicted
+++ resolved
@@ -1,4 +1,3 @@
-<<<<<<< HEAD
 """
 This script is using code from the following sources:
 - YOLOv5 🚀 by Ultralytics, AGPL-3.0 license, https://github.com/ultralytics/yolov5
@@ -140,8 +139,7 @@
 # endregion
 
 @smart_inference_mode()
-def run(
-        weights_obj='yolov5s.pt',  # model_obj path or triton URL # ROOT
+def run(weights_obj='yolov5s.pt',  # model_obj path or triton URL # ROOT
         weights_hand='hand.pt',  # model_obj path or triton URL # ROOT
         weights_tracker='osnet_x0_25_market1501.pt', # ROOT
         source='data/images',  # file/dir/URL/glob/screen/0(webcam) # ROOT
@@ -172,8 +170,9 @@
         dnn=False,  # use OpenCV DNN for ONNX inference
         vid_stride=1,  # video frame-rate stride_obj
         manual_entry=False, # True means you will control the exp manually versus the standard automatic running
-        mock_navigate=True # True means that navigation will be conducted only via print commands without connecting the bracelet
-):
+        mock_navigate=True, # True means that navigation will be conducted only via print commands without connecting the bracelet
+        run_object_tracker=True # True means that the object tracker model will be initialized and used
+    ):
 
     # region main setup
 
@@ -239,19 +238,22 @@
     master_label = names_obj | labels_hand_adj
 
     # Load tracker model
-    print(f'LOADING OBJECT TRACKER')
-    tracker = StrongSORT(
-            model_weights=weights_tracker, 
-            device=device,
-            fp16=False,
-            max_dist=0.5,          # The matching threshold. Samples with larger distance are considered an invalid match
-            max_iou_distance=0.7,  # Gating threshold. Associations with cost larger than this value are disregarded.
-            max_age=70,            # Maximum number of missed misses (prediction calls, i.e. frames I think) before a track is deleted
-            n_init=1,              # Number of frames that a track remains in initialization phase --> if 0, track is confirmed on first detection
-            nn_budget=100,         # Maximum size of the appearance descriptors gallery
-            mc_lambda=0.995,       # matching with both appearance (1 - MC_LAMBDA) and motion cost
-            ema_alpha=0.9          # updates  appearance  state in  an exponential moving average manner
-            )
+    if run_object_tracker:
+        print(f'LOADING OBJECT TRACKER')
+        tracker = StrongSORT(
+                model_weights=weights_tracker, 
+                device=device,
+                fp16=False,
+                max_dist=0.5,          # The matching threshold. Samples with larger distance are considered an invalid match
+                max_iou_distance=0.7,  # Gating threshold. Associations with cost larger than this value are disregarded.
+                max_age=70,            # Maximum number of missed misses (prediction calls, i.e. frames I think) before a track is deleted
+                n_init=1,              # Number of frames that a track remains in initialization phase --> if 0, track is confirmed on first detection
+                nn_budget=100,         # Maximum size of the appearance descriptors gallery
+                mc_lambda=0.995,       # matching with both appearance (1 - MC_LAMBDA) and motion cost
+                ema_alpha=0.9          # updates  appearance  state in  an exponential moving average manner
+                )
+    else:
+        print('SKIPPING OBJECT TRACKER INITIALIZATION')
 
     # Load depth estimator
     print(f'\nLOADING DEPTH ESTIMATOR')
@@ -263,7 +265,8 @@
     # Warmup models
     model_obj.warmup(imgsz=(1 if pt_obj or model_obj.triton else bs, 3, *imgsz))
     model_hand.warmup(imgsz=(1 if pt_hand or model_hand.triton else bs, 3, *imgsz))
-    tracker.model.warmup()
+    if run_object_tracker:
+        tracker.model.warmup()
 
     # endregion
 
@@ -313,8 +316,9 @@
                 hand[5] += index_add # assign correct classID by adding len(coco_labels)
 
         # Camera motion compensation for tracker (ECC)
-        curr_frames = im0
-        tracker.tracker.camera_update(prev_frames, curr_frames)
+        if run_object_tracker:
+            curr_frames = im0
+            tracker.tracker.camera_update(prev_frames, curr_frames)
         
         # Initialize/clear detections
         xywhs = torch.empty(0,4)
@@ -334,7 +338,8 @@
         print(f'Depth {depth.shape}, min {depth.min()}, max {depth.max()}')
 
         # Generate tracker outputs for navigation
-        outputs = tracker.update(xywhs.cpu(), confs.cpu(), clss.cpu(), im0) # returns xyxys again
+        if run_object_tracker:
+            outputs = tracker.update(xywhs.cpu(), confs.cpu(), clss.cpu(), im0) # returns xyxys again
 
         # Get FPS
         end = time.perf_counter()
@@ -414,7 +419,7 @@
                 target_obj_verb = target_objs[obj_index]
                 class_target_obj = next(key for key, value in coco_labels.items() if value == target_obj_verb)
                 file = f'resources/sound/{target_obj_verb}.mp3'
-                playsound(str(file))
+                #playsound(str(file))
                 # Start trial time measure (end in navigate_hand(...))
 
             target_entered = True
@@ -459,6 +464,7 @@
     source = '1' # image/video path or camera source (0 = webcam, 1 = external, ...)
     mock_navigate = True # Navigate without the bracelet using only print commands
     belt_controller = None
+    run_object_tracker = True
 
     print(f'\nLOADING CAMERA AND BRACELET')
 
@@ -480,434 +486,10 @@
             sys.exit()
 
     try:
-        run(weights_obj=weights_obj, weights_hand=weights_hand, weights_tracker=weights_tracker, source=source, nosave=True)
-        close_app(belt_controller)
-    except KeyboardInterrupt:
-        close_app(belt_controller)
-    
-    # In the end, kill everything
-    close_app(belt_controller)
-=======
-"""
-This script is using code from the following sources:
-- YOLOv5 🚀 by Ultralytics, AGPL-3.0 license, https://github.com/ultralytics/yolov5
-- StrongSORT MOT, https://github.com/dyhBUPT/StrongSORT, https://pypi.org/project/strongsort/
-- Youtube Tutorial "Simple YOLOv8 Object Detection & Tracking with StrongSORT & ByteTrack" by Nicolai Nielsen, https://www.youtube.com/watch?v=oDALtKbprHg
-- https://github.com/zenjieli/Yolov5StrongSORT/blob/master/track.py, original: https://github.com/mikel-brostrom/yolo_tracking/commit/9fec03ddba453959f03ab59bffc36669ae2e932a
-"""
-
-# region Setup
-
-# System
-import os
-import platform
-import sys
-from pathlib import Path
-import itertools
-import time
-import numpy as np
-
-# Use the project file packages instead of the conda packages, i.e. add to system path for import
-file = Path(__file__).resolve()
-root = file.parents[0]
-sys.path.append(str(root) + '/yolov5')
-sys.path.append(str(root) + '/strongsort')
-
-# Object tracking
-import torch
-from labels import coco_labels # COCO labels dictionary
-from yolov5.models.common import DetectMultiBackend
-from yolov5.utils.dataloaders import IMG_FORMATS, VID_FORMATS, LoadImages, LoadScreenshots, LoadStreams
-from yolov5.utils.general import (LOGGER, Profile, check_file, check_img_size, check_imshow, check_requirements, colorstr, cv2,
-                           increment_path, non_max_suppression, print_args, scale_boxes, strip_optimizer, xyxy2xywh)
-from yolov5.utils.plots import Annotator, colors, save_one_box
-from yolov5.utils.torch_utils import select_device, smart_inference_mode
-from strongsort.strong_sort import StrongSORT # there is also a pip install, but it has multiple errors
-
-# Navigation
-from bracelet import navigate_hand, connect_belt
-
-# Utility
-import keyboard
-from playsound import playsound
-import threading
-
-# endregion
-
-# region Helpers
-
-def playstart():
-    file = 'resources/sound/beginning.mp3' # ROOT
-    playsound(str(file))
-
-
-def play_start():
-    play_start_thread = threading.Thread(target=playstart, name='play_start')
-    play_start_thread.start()
-
-
-def close_app(controller):
-    print("Application will be closed")
-    cv2.destroyAllWindows()
-    # As far as I understood, all threads are properly closed by releasing their locks before being stopped
-    threads = threading.enumerate()
-    for thread in threads:
-        thread._tstate_lock = None
-        thread._stop()
-    controller.disconnect_belt() if controller else None
-    sys.exit()
-
-
-def xyxy_to_xywh(bb):
-    x1, y1, x2, y2 = bb
-    w = abs(x2 - x1)
-    h = abs(y2 - y1)
-    x = x1 + w//2
-    y = y1 + h//2
-    return [x, y, w, h]
-
-# endregion
-
-@smart_inference_mode()
-def run(
-        weights_obj='yolov5s.pt',  # model_obj path or triton URL # ROOT
-        weights_hand='hand.pt',  # model_obj path or triton URL # ROOT
-        weights_tracker='osnet_x0_25_market1501.pt', # ROOT
-        source='data/images',  # file/dir/URL/glob/screen/0(webcam) # ROOT
-        iou_thres=0.45,  # NMS IOU threshold
-        max_det=1000,  # maximum detections per image
-        device='',  # cuda device, i.e. 0 or 0,1,2,3 or cpu
-        view_img=False,  # show results
-        save_txt=False,  # save results to *.txtm)
-        imgsz=(640, 640),  # inference size (height, width)
-        conf_thres=0.7,  # confidence threshold
-        save_conf=False,  # save confidences in --save-txt labels
-        save_crop=False,  # save cropped prediction boxes
-        nosave=False,  # do not save images/videos
-        classes_obj=[1,39,40,41,45,46,47,58,74],  # filter by class /  check coco.yaml file or coco_labels variable in this script
-        classes_hand=[0,1], 
-        class_hand_nav=[80,81],
-        agnostic_nms=False,  # class-agnostic NMS
-        augment=False,  # augmented inference
-        visualize=False,  # visualize features
-        update=False,  # update all models
-        project='runs/detect',  # save results to project/name # ROOT
-        name='video',  # save results to project/name
-        exist_ok=False,  # existing project/name ok, do not increment
-        line_thickness=3,  # bounding box thickness (pixels)
-        hide_labels=False,  # hide labels
-        hide_conf=False,  # hide confidences
-        half=False,  # use FP16 half-precision inference
-        dnn=False,  # use OpenCV DNN for ONNX inference
-        vid_stride=1,  # video frame-rate stride_obj
-        manual_entry=False, # True means you will control the exp manually versus the standard automatic running
-        run_object_tracker=True # True means that the object tracker model will be initialized and used
-):
-
-    # region main setup
-
-    # Experiment setup
-    if not manual_entry:
-        target_objs = ['apple','banana','potted plant','bicycle','cup','clock','wine glass']
-        target_objs = ['bottle' for _ in range(5)] # debugging
-        obj_index = 0
-        print(f'The experiment will be run automatically. The selected target objects, in sequence, are:\n{target_objs}')
-    else:
-        print('The experiment will be run manually. You will enter the desired target for each run yourself.')
-
-    horizontal_in, vertical_in = False, False
-    target_entered = False
-    play_start()  # play welcome sound
-
-    # Configure saving
-    save_img = not nosave and not source.endswith('.txt')  # save inference images
-    is_file = Path(source).suffix[1:] in (IMG_FORMATS + VID_FORMATS)
-    is_url = source.lower().startswith(('rtsp://', 'rtmp://', 'http://', 'https://'))
-    webcam = source.isnumeric() or source.endswith('.streams') or (is_url and not is_file)
-    screenshot = source.lower().startswith('screen')
-
-    if is_url and is_file:
-        source = check_file(source)  # download
-
-    save_dir = increment_path(Path(project) / name, exist_ok=exist_ok)  # increment run
-    if save_img:
-        (save_dir / 'labels' if save_txt else save_dir).mkdir(parents=True, exist_ok=True)  # make dir
-
-    # Load object detection models
-    print(f'\nLOADING OBJECT DETECTORS')
-    device = select_device(device)
-    model_obj = DetectMultiBackend(weights_obj, device=device, dnn=dnn, fp16=half)
-    model_hand = DetectMultiBackend(weights_hand, device=device, dnn=dnn, fp16=half)
-
-    stride_obj, names_obj, pt_obj = model_obj.stride, model_obj.names, model_obj.pt
-    stride_hand, names_hand, pt_hand = model_hand.stride, model_hand.names, model_hand.pt
-    imgsz = check_img_size(imgsz, s=stride_obj) # check image size
-    dt = (Profile(), Profile(), Profile())
-
-    # Load data stream
-    bs = 1  # batch_size
-    view_img = check_imshow(warn=True)
-    try:
-        dataset = LoadStreams(source, img_size=imgsz, stride=stride_obj, auto=True, vid_stride=vid_stride)
-    except AssertionError:
-        while True:
-            change_camera = input(f'Failed to open camera with index {source}. Do you want to continue with webcam? (Y/N)')
-            if change_camera == 'Y':
-                source = '0'
-                dataset = LoadStreams(source, img_size=imgsz, stride=stride_obj, auto=True, vid_stride=vid_stride)
-                break
-            elif change_camera == 'N':
-                exit()
-    bs = len(dataset)
-    vid_path, vid_writer = [None] * bs, [None] * bs
-
-    # Create combined label dictionary
-    index_add = len(names_obj)
-    labels_hand_adj = {key + index_add: value for key, value in names_hand.items()}
-    master_label = names_obj | labels_hand_adj
-
-    # Load tracker model
-    if run_object_tracker:
-        print(f'LOADING OBJECT TRACKER')
-        tracker = StrongSORT(
-                model_weights=weights_tracker, 
-                device=device,
-                fp16=False,
-                max_dist=0.5,          # The matching threshold. Samples with larger distance are considered an invalid match
-                max_iou_distance=0.7,  # Gating threshold. Associations with cost larger than this value are disregarded.
-                max_age=70,            # Maximum number of missed misses (prediction calls, i.e. frames I think) before a track is deleted
-                n_init=1,              # Number of frames that a track remains in initialization phase --> if 0, track is confirmed on first detection
-                nn_budget=100,         # Maximum size of the appearance descriptors gallery
-                mc_lambda=0.995,       # matching with both appearance (1 - MC_LAMBDA) and motion cost
-                ema_alpha=0.9          # updates  appearance  state in  an exponential moving average manner
-                )
-    
-    else:
-        print('SKIPPING OBJECT TRACKER INITIALIZATION')
-
-    # Warmup models
-    model_obj.warmup(imgsz=(1 if pt_obj or model_obj.triton else bs, 3, *imgsz))
-    model_hand.warmup(imgsz=(1 if pt_hand or model_hand.triton else bs, 3, *imgsz))
-    if run_object_tracker:
-        tracker.model.warmup()
-
-    # endregion
-
-
-    # region main tracking
-
-    print(f'\nSTARTING MAIN LOOP')
-
-    # Initialize vars for tracking
-    prev_frames = None
-    curr_frames = None
-    fpss = []
-    outputs = []
-
-    # Data processing: Iterate over each frame of the live stream
-    for frame, (path, im, im0s, vid_cap, _) in enumerate(dataset):
-
-        # Start timer for FPS measure
-        start = time.perf_counter()
-
-        # Setup saving and visualization
-        p, im0 = Path(path[0]), im0s[0].copy() # idx 0 is for first source (and we only have one source)
-        save_path = str(save_dir / p.name)  # im.jpg
-        annotator = Annotator(im0, line_width=line_thickness, example=str(names_obj))
-
-        # Image pre-processing
-        with dt[0]:
-            image = torch.from_numpy(im).to(model_obj.device)
-            image = image.half() if model_obj.fp16 else image.float()  # uint8 to fp16/32
-            image /= 255  # 0 - 255 to 0.0 - 1.0
-            if len(image.shape) == 3:
-                image = image[None]  # expand for batch dim
-
-        # Object detection inference
-        with dt[1]:
-            visualize = increment_path(save_dir / Path(path).stem, mkdir=True) if visualize else False
-            pred_target = model_obj(image, augment=augment, visualize=visualize)
-            pred_hand = model_hand(image, augment=augment, visualize=visualize)
-
-        # Non-maximal supression
-        with dt[2]:
-            pred_target = non_max_suppression(pred_target, conf_thres, iou_thres, classes_obj, agnostic_nms, max_det=max_det) # list containing one tensor (n,6)
-            pred_hand = non_max_suppression(pred_hand, conf_thres, iou_thres, classes_hand, agnostic_nms, max_det=max_det) # list containing one tensor (n,6)
-
-        for hand in pred_hand[0]:
-            if len(hand):
-                hand[5] += index_add # assign correct classID by adding len(coco_labels)
-
-        # Camera motion compensation for tracker (ECC)
-        if run_object_tracker:
-            curr_frames = im0
-            tracker.tracker.camera_update(prev_frames, curr_frames)
-        
-        # Initialize/clear detections
-        xywhs = torch.empty(0,4)
-        confs = torch.empty(0)
-        clss = torch.empty(0)
-
-        # Process object detections
-        preds = torch.cat((pred_target[0], pred_hand[0]), dim=0)
-        if len(preds) > 0:
-            preds[:, :4] = scale_boxes(im.shape[2:], preds[:, :4], im0.shape).round()
-            xywhs = xyxy2xywh(preds[:, :4])
-            confs = preds[:, 4]
-            clss = preds[:, 5]
-
-        # Generate tracker outputs for navigation
-        if run_object_tracker:
-            outputs = tracker.update(xywhs.cpu(), confs.cpu(), clss.cpu(), im0) # returns xyxys again
-
-        # Get FPS
-        end = time.perf_counter()
-        runtime = end - start
-        fps = 1 / runtime
-        fpss.append(fps)
-        #print(f'Frame: {frame}, Average FPS: {int(np.mean(fpss))}, Device: {device}')
-        prev_frames = curr_frames
-
-        # region visualization
-        # Write results
-        for *xyxy, obj_id, cls, conf in outputs:
-            id, cls = int(obj_id), int(cls)
-            if save_img or save_crop or view_img:
-                label = None if hide_labels else (f'ID: {id} {master_label[cls]}' if hide_conf else (f'ID: {id} {master_label[cls]} {conf:.2f}'))
-                annotator.box_label(xyxy, label, color=colors(cls, True))
-
-        # Display results
-        im0 = annotator.result()
-        if view_img:
-            #cv2.namedWindow(str(p), cv2.WINDOW_NORMAL | cv2.WINDOW_KEEPRATIO) # for resizing
-            cv2.putText(im0, f'FPS: {int(fps)}, Avg: {int(np.mean(fpss))}', (20,70), cv2.FONT_HERSHEY_SIMPLEX, 1.0, (0,255,0), 1)
-            cv2.imshow(str(p), im0)
-            #cv2.resizeWindow(str(p), im0.shape[1]//2, im0.shape[0]//2) # for resizing
-            if cv2.waitKey(1) & 0xFF == ord('q'):
-                break
-
-        # Save results
-        if save_img:
-            if dataset.mode == 'image':
-                cv2.imwrite(save_path, im0)
-            else:  # 'video' or 'stream'
-                if vid_path[0] != save_path:  # new video
-                    vid_path[0] = save_path
-                    if isinstance(vid_writer[0], cv2.VideoWriter):
-                        vid_writer[0].release()  # release previous video writer
-                    if vid_cap:  # video
-                        fps = vid_cap.get(cv2.CAP_PROP_FPS)
-                        w = int(vid_cap.get(cv2.CAP_PROP_FRAME_WIDTH))
-                        h = int(vid_cap.get(cv2.CAP_PROP_FRAME_HEIGHT))
-                    else:  # stream
-                        fps, w, h = 30, im0.shape[1], im0.shape[0]
-                    save_path = str(Path(save_path).with_suffix('.mp4'))  # force *.mp4 suffix on results videos
-                    vid_writer[0] = cv2.VideoWriter(save_path, cv2.VideoWriter_fourcc(*'mp4v'), fps, (w, h))
-                vid_writer[0].write(im0)
-        
-        # endregion
-
-        # Convert BBs after display
-        if len(outputs) > 0:
-            for det in range(len(outputs)):
-                outputs[det, :4] = xyxy_to_xywh(outputs[det, :4])
-
-        # endregion
-
-
-        # region main navigation
-        # Get the target object class
-        if not target_entered:
-            if manual_entry:
-                user_in = "n"
-                while user_in == "n":
-                    print("These are the available objects:")
-                    print(coco_labels)
-                    target_obj_verb = input('Enter the object you want to target: ')
-
-                    if target_obj_verb in coco_labels.values():
-                        user_in = input("Selected object is " + target_obj_verb + ". Correct? [y,n]")
-                        class_target_obj = next(key for key, value in coco_labels.items() if value == target_obj_verb)
-                        file = f'resources/sound/{target_obj_verb}.mp3'
-                        playsound(str(file))
-                        # Start trial time measure (end in navigate_hand(...))
-                    else:
-                        print(f'The object {target_obj_verb} is not in the list of available targets. Please reselect.')
-            else:
-                target_obj_verb = target_objs[obj_index]
-                class_target_obj = next(key for key, value in coco_labels.items() if value == target_obj_verb)
-                file = f'resources/sound/{target_obj_verb}.mp3'
-                #playsound(str(file))
-                # Start trial time measure (end in navigate_hand(...))
-
-            target_entered = True
-
-        # Navigate the hand based on information from last frame and current frame detections
-        if frame == 0: # Initialize navigation
-            horizonal, vertical, grasp, obj_seen_prev, search, count_searching, count_see_object, jitter_guard, navigating = \
-            navigate_hand(belt_controller, outputs, class_target_obj, class_hand_nav)
-
-        horizonal, vertical, grasp, obj_seen_prev, search, count_searching, count_see_object, jitter_guard, navigating = \
-            navigate_hand(belt_controller,
-                          outputs,
-                          class_target_obj,
-                          class_hand_nav,
-                          horizonal,
-                          vertical,
-                          grasp,
-                          obj_seen_prev,
-                          search,
-                          count_searching,
-                          count_see_object,
-                          jitter_guard,
-                          navigating)
-    
-        # Exit the loop if hand and object aligned horizontally and vertically and grasp signal was sent
-        if grasp:
-            if manual_entry and ((obj_index+1)<=len(target_objs)):
-                obj_index += 1
-            target_entered = False
-        
-        # endregion
-        
-
-if __name__ == '__main__':
-
-    #check_requirements(requirements='../requirements.txt', exclude=('tensorboard', 'thop'))
-    weights_obj = 'yolov5s.pt'  # Object model weights path
-    weights_hand = 'hand.pt' # Hands model weights path
-    weights_tracker = 'osnet_x0_25_market1501.pt' # ReID weights path
-    source = '1' # image/video path or camera source (0 = webcam, 1 = external, ...)
-    mock_navigate = True # Navigate without the bracelet using only print commands
-    belt_controller = None
-
-    run_object_tracker = True
-
-    print(f'\nLOADING CAMERA AND BRACELET')
-
-    # Check camera connection
-    try:
-        source = str(source)
-        print('Camera connection successful')
-    except:
-        print('Cannot access selected source. Aborting.')
-        sys.exit()
-
-    # Check bracelet connection
-    if not mock_navigate:
-        connection_check, belt_controller = connect_belt()
-        if connection_check:
-            print('Bracelet connection successful.')
-        else:
-            print('Error connecting bracelet. Aborting.')
-            sys.exit()
-
-    try:
         run(weights_obj=weights_obj, weights_hand=weights_hand, weights_tracker=weights_tracker, source=source, run_object_tracker=run_object_tracker, nosave=True)
         close_app(belt_controller)
     except KeyboardInterrupt:
         close_app(belt_controller)
     
     # In the end, kill everything
-    close_app(belt_controller)
->>>>>>> 5da48d54
+    close_app(belt_controller)