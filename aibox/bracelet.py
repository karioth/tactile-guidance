--- conflicted
+++ resolved
@@ -96,9 +96,6 @@
     return 50
 
 
-<<<<<<< HEAD
-def get_intensity(handBB, targetBB, vibration_intensities, depth_img):
-=======
 def get_bb_bounds(BB):
 
     BB_x, BB_y, BB_w, BB_h = BB[:4]
@@ -111,8 +108,7 @@
     return BB_right, BB_left, BB_top, BB_bottom
 
 
-def get_intensity(handBB, targetBB, max_intensity, depth_img):
->>>>>>> be558e73
+def get_intensity(handBB, targetBB, vibration_intensities, depth_img):
 
     # Calculate angle
     xc_hand, yc_hand = handBB[:2]
@@ -157,19 +153,12 @@
 
     #roi_x_min, roi_x_max, roi_y_min, roi_y_max = int(min(xc_target, xc_hand)), int(max(xc_target, xc_hand)), int(min(yc_target, yc_hand)), int(max(yc_target, yc_hand))
 
-<<<<<<< HEAD
-    print(f"{xc_hand},{yc_hand},{xc_target},{yc_target}")
-    print(depth_img.shape, roi.shape)
-    if yc_hand < 480 and xc_hand < 640:
-        print(depth_img[int(yc_hand), int(xc_hand)])
-=======
     if depth_img is not None:
         roi = depth_img[roi_y_min:roi_y_max, roi_x_min:roi_x_max]
         try:
             max_depth = np.max(roi)
         except ValueError:
             max_depth = -1
->>>>>>> be558e73
 
         #print(handBB[7])
         #print(targetBB[7])
@@ -179,8 +168,20 @@
         #print(depth_img.shape, roi.shape)
         if yc_hand < 480 and xc_hand > 640:
             print(depth_img[int(yc_hand), int(xc_hand)])
-
-<<<<<<< HEAD
+    print(f"{xc_hand},{yc_hand},{xc_target},{yc_target}")
+    print(depth_img.shape, roi.shape)
+    if yc_hand < 480 and xc_hand < 640:
+        print(depth_img[int(yc_hand), int(xc_hand)])
+
+        """xyxy = xywh2xyxy(np.array(roi))
+        label = "ROI"
+        annotator.box_label(xyxy, label)
+
+    # Display results
+    im0 = annotator.result()
+    cv2.imshow("ROI", im0) # original image only
+    """
+
     baseline_depth_intensity = max(vibration_intensities.values())
 
     #if max_depth > handBB[7]:
@@ -197,37 +198,8 @@
             elif depth_distance < 0: #move backwards
                 depth_intensity = max(int(10000/depth_distance), -baseline_depth_intensity) # d<=10 -> -100, d=1000 -> -10
             depth_intensity = round(depth_intensity/5) * 5 # steps in 5, so users can feel the change (can be replaced by a calibration value later for personalization)
-=======
-        """xyxy = xywh2xyxy(np.array(roi))
-        label = "ROI"
-        annotator.box_label(xyxy, label)
-
-        # Display results
-        im0 = annotator.result()
-        cv2.imshow("ROI", im0) # original image only
-        """
-
-        #if max_depth > handBB[7]:
-        if max_depth < handBB[7]:
-            print("object in line of movement")
-            depth_intensity = round(-max_intensity/5) * 5
-
-        # Otherwise check if hand is closer or further than the target and set depth intensity accordingly
->>>>>>> be558e73
         else:
-            depth_distance = handBB[7] - targetBB[7]
-            if isinstance(depth_distance, (int, float, np.integer, np.floating)) and not(np.isnan(depth_distance)):
-                if depth_distance > 0: #move forward
-                    depth_intensity = min(int(10000/depth_distance), max_intensity) # d<=10 -> 100, d=1000 -> 10
-                elif depth_distance < 0: #move backwards
-                    depth_intensity = max(int(10000/depth_distance), -max_intensity) # d<=10 -> -100, d=1000 -> -10
-                else: # depth_distance = -1 - -1
-                    depth_intensity = 0
-                depth_intensity = round(depth_intensity/5) * 5 # steps in 5, so users can feel the change (can be replaced by a calibration value later for personalization)
-            else:
-                depth_intensity = 0 # placeholder
-    else:
-        depth_intensity = 0
+            depth_intensity = 0 # placeholder
     
     return int(right_intensity), int(left_intensity), int(top_intensity), int(bottom_intensity), depth_intensity
 
